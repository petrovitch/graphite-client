﻿using System;
using System.Net;
using Graphite.Configuration;
using Graphite.Formatters;

namespace Graphite
{
    public class ChannelFactory : IDisposable
    {
        ////private static readonly object defaultInstanceLock = new object();

        ////private static ChannelFactory defaultInstance;

        private static readonly Func<string, string, string> buildKey = (prefix, key) => 
            !string.IsNullOrEmpty(prefix) ? prefix + "." + key : key;

        private readonly FormatterFactory formatters;

        private IPipe graphitePipe = null;
        private SamplingPipe statsdPipe = null;

        private string graphitePrefix = null;
        private string statsdPrefix = null;

        private bool disposed;

        /// <summary>
        /// Initializes a new instance of the <see cref="ChannelFactory" /> class.
        /// </summary>
        /// <param name="configuration">The configuration.</param>
        /// <exception cref="System.ArgumentException">Invalid configuration values.</exception>
        public ChannelFactory(GraphiteConfiguration configuration)
        {
            this.formatters = new FormatterFactory();

            this.SetupPipes(configuration);
        }

        ////public static ChannelFactory Default
        ////{
        ////    get 
        ////    {
        ////        if (defaultInstance == null)
        ////        {
        ////            lock (defaultInstanceLock)
        ////            {
        ////                if (defaultInstance == null)
        ////                {
        ////                    defaultInstance = new ChannelFactory(GraphiteConfiguration.Instance);
        ////                }
        ////            }
        ////        }

        ////        return defaultInstance; 
        ////    }
        ////}

        /// <summary>
        /// Creates a new sampled monitoring channel.
        /// </summary>
        /// <param name="target">The target string (e.g. graphite, statsd, etc.)</param>
        /// <param name="type">The type string (e.g. counter, gauge, etc.)</param>
        /// <param name="key">The key string.</param>
        /// <returns></returns>
        /// <exception cref="System.NotImplementedException">No implementation for specified target available.</exception>
        /// <exception cref="System.ArgumentException">No message formatter for specified target and type available.</exception>
        public IMonitoringChannel CreateChannel(string type, string target, string key)
        {
            var formatter = this.formatters.Get(target, type, false);

            if (string.Equals(target, "graphite", StringComparison.OrdinalIgnoreCase))
            {
                key = buildKey(this.graphitePrefix, key);

                return new MonitoringChannel(key, formatter, this.graphitePipe);
            }
            else if (string.Equals(target, "statsd", StringComparison.OrdinalIgnoreCase))
            {
                key = buildKey(this.statsdPrefix, key);

                return new MonitoringChannel(key, formatter, this.statsdPipe);
            }

            throw new NotImplementedException("No pipe for configured target '" + target + "' implemented.");
        }

        /// <summary>
        /// Creates a new sampled monitoring channel.
        /// </summary>
        /// <param name="target">The target string (e.g. graphite, statsd, etc.)</param>
        /// <param name="type">The type string (e.g. counter, gauge, etc.)</param>
        /// <param name="key">The key string.</param>
        /// <param name="sampling">The sampling factor.</param>
        /// <returns></returns>
        /// <exception cref="System.NotImplementedException">No implementation for specified target available.</exception>
        /// <exception cref="System.ArgumentException">No message formatter for specified target and type available. Or sampling is for the specified target not available.</exception>
        public IMonitoringChannel CreateChannel(string type, string target, string key, float sampling)
        {
<<<<<<< HEAD
            var formatter = (ISampledMessageFormatter)this.formatters.Get(target, type, sampling: true);
=======
            var formatter = this.formatters.Get(target, type, true);
>>>>>>> 30c905f0

            if (string.Equals(target, "statsd", StringComparison.OrdinalIgnoreCase))
            {
                key = buildKey(this.statsdPrefix, key);

                return new SamplingMonitoringChannel(key, formatter, this.statsdPipe, sampling);
            }
            else if (string.Equals(target, "graphite", StringComparison.OrdinalIgnoreCase))
            {
                throw new ArgumentException("Sampling is not available for the graphite pipe.", "target");
            }

            throw new NotImplementedException("No pipe for configured target '" + target + "' implemented.");
        }

        public void Dispose()
        {
            this.Dispose(true);

            GC.SuppressFinalize(this);
        }

        protected virtual void Dispose(bool disposing)
        {
            if (disposing && !this.disposed)
            {
                if (this.statsdPipe != null)
                {
                    this.statsdPipe.Dispose();
                }

                var disposable = this.graphitePipe as IDisposable;

                if (disposable != null)
                {
                    disposable.Dispose();
                }

                this.disposed = true;
            }
        }

        private void SetupPipes(GraphiteConfiguration configuration)
        {
            if (configuration.Graphite != null && !string.IsNullOrWhiteSpace(configuration.Graphite.Address))
            {
                this.SetupGraphite(configuration.Graphite);
                this.graphitePrefix = configuration.Graphite.PrefixKey;
            }

            if (configuration.StatsD != null && !string.IsNullOrWhiteSpace(configuration.StatsD.Address))
            {
                this.SetupStatsD(configuration.StatsD);
                this.statsdPrefix = configuration.StatsD.PrefixKey;
            }
        }

        [System.Diagnostics.CodeAnalysis.SuppressMessage("Microsoft.Reliability", "CA2000:Objekte verwerfen, bevor Bereich verloren geht", Justification="Ownership trasferred to outer pipe.")]
        private void SetupStatsD(StatsDElement configuration)
        {
            IPAddress address = Helpers.ParseAddress(configuration.Address);

            // Initialize with ip address.
            IPipe inner = new UdpPipe(address, configuration.Port);

            this.statsdPipe = new SamplingPipe(inner);
        }

        [System.Diagnostics.CodeAnalysis.SuppressMessage("Microsoft.Reliability", "CA2000:Objekte verwerfen, bevor Bereich verloren geht", Justification = "Disposed on class level.")]
        private void SetupGraphite(GraphiteElement configuration)
        {
            IPAddress address = Helpers.ParseAddress(configuration.Address);

            if (configuration.Transport == TransportType.Tcp)
            {
                // Initialize with ip address.
                this.graphitePipe = new TcpPipe(address, configuration.Port);
            }
            else if (configuration.Transport == TransportType.Udp)
            {
                // Initialize with ip address.
                this.graphitePipe = new UdpPipe(address, configuration.Port);
            }
            else
            {
                throw new NotImplementedException("Unknown transport type for graphite pipe: " + configuration.Transport);
            }
        }
    }
}
<|MERGE_RESOLUTION|>--- conflicted
+++ resolved
@@ -1,193 +1,189 @@
-﻿using System;
-using System.Net;
-using Graphite.Configuration;
-using Graphite.Formatters;
-
-namespace Graphite
-{
-    public class ChannelFactory : IDisposable
-    {
-        ////private static readonly object defaultInstanceLock = new object();
-
-        ////private static ChannelFactory defaultInstance;
-
-        private static readonly Func<string, string, string> buildKey = (prefix, key) => 
-            !string.IsNullOrEmpty(prefix) ? prefix + "." + key : key;
-
-        private readonly FormatterFactory formatters;
-
-        private IPipe graphitePipe = null;
-        private SamplingPipe statsdPipe = null;
-
-        private string graphitePrefix = null;
-        private string statsdPrefix = null;
-
-        private bool disposed;
-
-        /// <summary>
-        /// Initializes a new instance of the <see cref="ChannelFactory" /> class.
-        /// </summary>
-        /// <param name="configuration">The configuration.</param>
-        /// <exception cref="System.ArgumentException">Invalid configuration values.</exception>
-        public ChannelFactory(GraphiteConfiguration configuration)
-        {
-            this.formatters = new FormatterFactory();
-
-            this.SetupPipes(configuration);
-        }
-
-        ////public static ChannelFactory Default
-        ////{
-        ////    get 
-        ////    {
-        ////        if (defaultInstance == null)
-        ////        {
-        ////            lock (defaultInstanceLock)
-        ////            {
-        ////                if (defaultInstance == null)
-        ////                {
-        ////                    defaultInstance = new ChannelFactory(GraphiteConfiguration.Instance);
-        ////                }
-        ////            }
-        ////        }
-
-        ////        return defaultInstance; 
-        ////    }
-        ////}
-
-        /// <summary>
-        /// Creates a new sampled monitoring channel.
-        /// </summary>
-        /// <param name="target">The target string (e.g. graphite, statsd, etc.)</param>
-        /// <param name="type">The type string (e.g. counter, gauge, etc.)</param>
-        /// <param name="key">The key string.</param>
-        /// <returns></returns>
-        /// <exception cref="System.NotImplementedException">No implementation for specified target available.</exception>
-        /// <exception cref="System.ArgumentException">No message formatter for specified target and type available.</exception>
-        public IMonitoringChannel CreateChannel(string type, string target, string key)
-        {
-            var formatter = this.formatters.Get(target, type, false);
-
-            if (string.Equals(target, "graphite", StringComparison.OrdinalIgnoreCase))
-            {
-                key = buildKey(this.graphitePrefix, key);
-
-                return new MonitoringChannel(key, formatter, this.graphitePipe);
-            }
-            else if (string.Equals(target, "statsd", StringComparison.OrdinalIgnoreCase))
-            {
-                key = buildKey(this.statsdPrefix, key);
-
-                return new MonitoringChannel(key, formatter, this.statsdPipe);
-            }
-
-            throw new NotImplementedException("No pipe for configured target '" + target + "' implemented.");
-        }
-
-        /// <summary>
-        /// Creates a new sampled monitoring channel.
-        /// </summary>
-        /// <param name="target">The target string (e.g. graphite, statsd, etc.)</param>
-        /// <param name="type">The type string (e.g. counter, gauge, etc.)</param>
-        /// <param name="key">The key string.</param>
-        /// <param name="sampling">The sampling factor.</param>
-        /// <returns></returns>
-        /// <exception cref="System.NotImplementedException">No implementation for specified target available.</exception>
-        /// <exception cref="System.ArgumentException">No message formatter for specified target and type available. Or sampling is for the specified target not available.</exception>
-        public IMonitoringChannel CreateChannel(string type, string target, string key, float sampling)
-        {
-<<<<<<< HEAD
-            var formatter = (ISampledMessageFormatter)this.formatters.Get(target, type, sampling: true);
-=======
-            var formatter = this.formatters.Get(target, type, true);
->>>>>>> 30c905f0
-
-            if (string.Equals(target, "statsd", StringComparison.OrdinalIgnoreCase))
-            {
-                key = buildKey(this.statsdPrefix, key);
-
-                return new SamplingMonitoringChannel(key, formatter, this.statsdPipe, sampling);
-            }
-            else if (string.Equals(target, "graphite", StringComparison.OrdinalIgnoreCase))
-            {
-                throw new ArgumentException("Sampling is not available for the graphite pipe.", "target");
-            }
-
-            throw new NotImplementedException("No pipe for configured target '" + target + "' implemented.");
-        }
-
-        public void Dispose()
-        {
-            this.Dispose(true);
-
-            GC.SuppressFinalize(this);
-        }
-
-        protected virtual void Dispose(bool disposing)
-        {
-            if (disposing && !this.disposed)
-            {
-                if (this.statsdPipe != null)
-                {
-                    this.statsdPipe.Dispose();
-                }
-
-                var disposable = this.graphitePipe as IDisposable;
-
-                if (disposable != null)
-                {
-                    disposable.Dispose();
-                }
-
-                this.disposed = true;
-            }
-        }
-
-        private void SetupPipes(GraphiteConfiguration configuration)
-        {
-            if (configuration.Graphite != null && !string.IsNullOrWhiteSpace(configuration.Graphite.Address))
-            {
-                this.SetupGraphite(configuration.Graphite);
-                this.graphitePrefix = configuration.Graphite.PrefixKey;
-            }
-
-            if (configuration.StatsD != null && !string.IsNullOrWhiteSpace(configuration.StatsD.Address))
-            {
-                this.SetupStatsD(configuration.StatsD);
-                this.statsdPrefix = configuration.StatsD.PrefixKey;
-            }
-        }
-
-        [System.Diagnostics.CodeAnalysis.SuppressMessage("Microsoft.Reliability", "CA2000:Objekte verwerfen, bevor Bereich verloren geht", Justification="Ownership trasferred to outer pipe.")]
-        private void SetupStatsD(StatsDElement configuration)
-        {
-            IPAddress address = Helpers.ParseAddress(configuration.Address);
-
-            // Initialize with ip address.
-            IPipe inner = new UdpPipe(address, configuration.Port);
-
-            this.statsdPipe = new SamplingPipe(inner);
-        }
-
-        [System.Diagnostics.CodeAnalysis.SuppressMessage("Microsoft.Reliability", "CA2000:Objekte verwerfen, bevor Bereich verloren geht", Justification = "Disposed on class level.")]
-        private void SetupGraphite(GraphiteElement configuration)
-        {
-            IPAddress address = Helpers.ParseAddress(configuration.Address);
-
-            if (configuration.Transport == TransportType.Tcp)
-            {
-                // Initialize with ip address.
-                this.graphitePipe = new TcpPipe(address, configuration.Port);
-            }
-            else if (configuration.Transport == TransportType.Udp)
-            {
-                // Initialize with ip address.
-                this.graphitePipe = new UdpPipe(address, configuration.Port);
-            }
-            else
-            {
-                throw new NotImplementedException("Unknown transport type for graphite pipe: " + configuration.Transport);
-            }
-        }
-    }
-}
+﻿using System;
+using System.Net;
+using Graphite.Configuration;
+using Graphite.Formatters;
+
+namespace Graphite
+{
+    public class ChannelFactory : IDisposable
+    {
+        ////private static readonly object defaultInstanceLock = new object();
+
+        ////private static ChannelFactory defaultInstance;
+
+        private static readonly Func<string, string, string> buildKey = (prefix, key) => 
+            !string.IsNullOrEmpty(prefix) ? prefix + "." + key : key;
+
+        private readonly FormatterFactory formatters;
+
+        private IPipe graphitePipe = null;
+        private SamplingPipe statsdPipe = null;
+
+        private string graphitePrefix = null;
+        private string statsdPrefix = null;
+
+        private bool disposed;
+
+        /// <summary>
+        /// Initializes a new instance of the <see cref="ChannelFactory" /> class.
+        /// </summary>
+        /// <param name="configuration">The configuration.</param>
+        /// <exception cref="System.ArgumentException">Invalid configuration values.</exception>
+        public ChannelFactory(GraphiteConfiguration configuration)
+        {
+            this.formatters = new FormatterFactory();
+
+            this.SetupPipes(configuration);
+        }
+
+        ////public static ChannelFactory Default
+        ////{
+        ////    get 
+        ////    {
+        ////        if (defaultInstance == null)
+        ////        {
+        ////            lock (defaultInstanceLock)
+        ////            {
+        ////                if (defaultInstance == null)
+        ////                {
+        ////                    defaultInstance = new ChannelFactory(GraphiteConfiguration.Instance);
+        ////                }
+        ////            }
+        ////        }
+
+        ////        return defaultInstance; 
+        ////    }
+        ////}
+
+        /// <summary>
+        /// Creates a new sampled monitoring channel.
+        /// </summary>
+        /// <param name="target">The target string (e.g. graphite, statsd, etc.)</param>
+        /// <param name="type">The type string (e.g. counter, gauge, etc.)</param>
+        /// <param name="key">The key string.</param>
+        /// <returns></returns>
+        /// <exception cref="System.NotImplementedException">No implementation for specified target available.</exception>
+        /// <exception cref="System.ArgumentException">No message formatter for specified target and type available.</exception>
+        public IMonitoringChannel CreateChannel(string type, string target, string key)
+        {
+            var formatter = this.formatters.Get(target, type, false);
+
+            if (string.Equals(target, "graphite", StringComparison.OrdinalIgnoreCase))
+            {
+                key = buildKey(this.graphitePrefix, key);
+
+                return new MonitoringChannel(key, formatter, this.graphitePipe);
+            }
+            else if (string.Equals(target, "statsd", StringComparison.OrdinalIgnoreCase))
+            {
+                key = buildKey(this.statsdPrefix, key);
+
+                return new MonitoringChannel(key, formatter, this.statsdPipe);
+            }
+
+            throw new NotImplementedException("No pipe for configured target '" + target + "' implemented.");
+        }
+
+        /// <summary>
+        /// Creates a new sampled monitoring channel.
+        /// </summary>
+        /// <param name="target">The target string (e.g. graphite, statsd, etc.)</param>
+        /// <param name="type">The type string (e.g. counter, gauge, etc.)</param>
+        /// <param name="key">The key string.</param>
+        /// <param name="sampling">The sampling factor.</param>
+        /// <returns></returns>
+        /// <exception cref="System.NotImplementedException">No implementation for specified target available.</exception>
+        /// <exception cref="System.ArgumentException">No message formatter for specified target and type available. Or sampling is for the specified target not available.</exception>
+        public IMonitoringChannel CreateChannel(string type, string target, string key, float sampling)
+        {
+            var formatter = (ISampledMessageFormatter)this.formatters.Get(target, type, sampling: true);
+
+            if (string.Equals(target, "statsd", StringComparison.OrdinalIgnoreCase))
+            {
+                key = buildKey(this.statsdPrefix, key);
+
+                return new SamplingMonitoringChannel(key, formatter, this.statsdPipe, sampling);
+            }
+            else if (string.Equals(target, "graphite", StringComparison.OrdinalIgnoreCase))
+            {
+                throw new ArgumentException("Sampling is not available for the graphite pipe.", "target");
+            }
+
+            throw new NotImplementedException("No pipe for configured target '" + target + "' implemented.");
+        }
+
+        public void Dispose()
+        {
+            this.Dispose(true);
+
+            GC.SuppressFinalize(this);
+        }
+
+        protected virtual void Dispose(bool disposing)
+        {
+            if (disposing && !this.disposed)
+            {
+                if (this.statsdPipe != null)
+                {
+                    this.statsdPipe.Dispose();
+                }
+
+                var disposable = this.graphitePipe as IDisposable;
+
+                if (disposable != null)
+                {
+                    disposable.Dispose();
+                }
+
+                this.disposed = true;
+            }
+        }
+
+        private void SetupPipes(GraphiteConfiguration configuration)
+        {
+            if (configuration.Graphite != null && !string.IsNullOrWhiteSpace(configuration.Graphite.Address))
+            {
+                this.SetupGraphite(configuration.Graphite);
+                this.graphitePrefix = configuration.Graphite.PrefixKey;
+            }
+
+            if (configuration.StatsD != null && !string.IsNullOrWhiteSpace(configuration.StatsD.Address))
+            {
+                this.SetupStatsD(configuration.StatsD);
+                this.statsdPrefix = configuration.StatsD.PrefixKey;
+            }
+        }
+
+        [System.Diagnostics.CodeAnalysis.SuppressMessage("Microsoft.Reliability", "CA2000:Objekte verwerfen, bevor Bereich verloren geht", Justification="Ownership trasferred to outer pipe.")]
+        private void SetupStatsD(StatsDElement configuration)
+        {
+            IPAddress address = Helpers.ParseAddress(configuration.Address);
+
+            // Initialize with ip address.
+            IPipe inner = new UdpPipe(address, configuration.Port);
+
+            this.statsdPipe = new SamplingPipe(inner);
+        }
+
+        [System.Diagnostics.CodeAnalysis.SuppressMessage("Microsoft.Reliability", "CA2000:Objekte verwerfen, bevor Bereich verloren geht", Justification = "Disposed on class level.")]
+        private void SetupGraphite(GraphiteElement configuration)
+        {
+            IPAddress address = Helpers.ParseAddress(configuration.Address);
+
+            if (configuration.Transport == TransportType.Tcp)
+            {
+                // Initialize with ip address.
+                this.graphitePipe = new TcpPipe(address, configuration.Port);
+            }
+            else if (configuration.Transport == TransportType.Udp)
+            {
+                // Initialize with ip address.
+                this.graphitePipe = new UdpPipe(address, configuration.Port);
+            }
+            else
+            {
+                throw new NotImplementedException("Unknown transport type for graphite pipe: " + configuration.Transport);
+            }
+        }
+    }
+}